--- conflicted
+++ resolved
@@ -12,13 +12,10 @@
   },
   "devDependencies": {
     "@malept/cross-spawn-promise": "^2.0.0",
-<<<<<<< HEAD
     "@types/interpret": "^1.1.1",
     "@types/node": "^17.0.25",
     "@types/rechoir": "^0.6.1",
-=======
     "@types/node": "^18.0.3",
->>>>>>> e404bf10
     "chai": "^4.3.3",
     "electron-packager": "^17.0.0",
     "mocha": "^9.0.1",
